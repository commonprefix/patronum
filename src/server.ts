--- conflicted
+++ resolved
@@ -9,7 +9,6 @@
 export function getJSONRPCServer(provider: VerifyingProvider) {
   const server = new JSONRPCServer();
 
-<<<<<<< HEAD
   server.addMethod('eth_getBalance', async (params: [string, string]) => {
     validators.paramsLength(params, 2);
     validators.address(params, 0);
@@ -17,10 +16,6 @@
     const [address, blockOpt] = params;
 
     return await provider.getBalance(address, blockOpt);
-=======
-  server.addMethod('eth_getBalance', async ([address, blockNumber]: [string, string]) => {
-    return await provider.getBalance(address, blockNumber);
->>>>>>> c48f3341
   });
 
   server.addMethod('eth_blockNumber', () => {
@@ -31,7 +26,6 @@
     return provider.chainId();
   });
 
-<<<<<<< HEAD
   server.addMethod('eth_getTransactionCount', async (params: [string, string]) => {
     validators.paramsLength(params, 2);
     validators.address(params, 0);
@@ -90,31 +84,6 @@
     validators.paramsLength(params, 1);
     validators.hex(params, 0);
     const [txHash] = params;
-=======
-  server.addMethod('eth_getTransactionCount', async ([address, blockNumber]: [string, string]) => {
-    return await provider.getTransactionCount(address, blockNumber);
-  });
-
-  server.addMethod('eth_getCode', async ([address, blockNumber]: [string, string]) => {
-    return await provider.getCode(address, blockNumber);
-  });
-
-  server.addMethod('eth_getBlockByNumber', async ([blockNumber, includeTx]: [string, boolean]) => {
-    return await provider.getBlockByNumber(blockNumber, includeTx);
-  });
-
-  server.addMethod('eth_getBlockByHash', async ([blockHash, includeTx]: [string, boolean]) => {
-    return await provider.getBlockByHash(blockHash, includeTx);
-  });
-
-  server.addMethod('eth_call', async ([tx, blockNumber]: [RPCTx, string]) => {
-    return await provider.call(tx, blockNumber);
-  });
-
-  server.addMethod('eth_estimateGas', async ([tx, blockNumber]: [RPCTx, string]) => {
-    return await provider.estimateGas(tx, blockNumber);
-  });
->>>>>>> c48f3341
 
     return await provider.getTransactionReceipt(txHash);
   });
@@ -136,15 +105,10 @@
       console.log(`RPC Request ${request.method}`);
       return await next(request, serverParams);
     } catch (error) {
-<<<<<<< HEAD
       if (error instanceof JSONRPCErrorException) {
         throw error;
       }
-      throw new InvalidParamsError('invalid params');
-=======
-      console.log(error);
-      return error.code ? error : new InternalError(error.message)
->>>>>>> c48f3341
+      throw new InternalError(error.message);
     }
   };
 
