import _ from 'lodash';
import Web3 from 'web3';
import { Trie } from '@ethereumjs/trie';
import rlp from 'rlp';
import { Common, Chain } from '@ethereumjs/common';
import {
  Address,
  Account,
  toType,
  bufferToHex,
  toBuffer,
  TypeOutput,
  setLengthLeft,
  KECCAK256_NULL_S,
} from '@ethereumjs/util';
import { VM } from '@ethereumjs/vm';
import { BlockHeader, Block } from '@ethereumjs/block';
import { Blockchain } from '@ethereumjs/blockchain';
import { TransactionFactory } from '@ethereumjs/tx';
import {
  AddressHex,
  Bytes32,
  RPCTx,
  AccountResponse,
  CodeResponse,
  Bytes,
  BlockNumber as BlockOpt,
  HexString,
  JSONRPCReceipt,
  AccessList,
  GetProof,
} from './types';
import {
  ZERO_ADDR,
  MAX_BLOCK_HISTORY,
  INTERNAL_ERROR,
  INVALID_PARAMS,
  MAX_BLOCK_FUTURE,
} from './constants';
import {
  headerDataFromWeb3Response,
  blockDataFromWeb3Response,
  toJSONRPCBlock,
} from './utils';
import { RPC } from './rpc';

const bigIntToHex = (n: string | bigint | number): string =>
  '0x' + BigInt(n).toString(16);

const emptyAccountSerialize = new Account().serialize();

// TODO: handle fallback if RPC fails
// TODO: if anything is accessed outside the accesslist the provider
// should throw error
export class VerifyingProvider {
  common: Common;
<<<<<<< HEAD
  vm: VM | null = null;
=======
  rpc: RPC;
>>>>>>> e54263e2

  private blockHashes: { [blockNumberHex: string]: Bytes32 } = {};
  private blockPromises: {
    [blockNumberHex: string]: { promise: Promise<void>; resolve: () => void };
  } = {};
  private blockHeaders: { [blockHash: string]: BlockHeader } = {};
  private latestBlockNumber: bigint;

  constructor(
    providerURL: string,
    blockNumber: bigint | number,
    blockHash: Bytes32,
    chain: bigint | Chain = Chain.Mainnet,
  ) {
    this.rpc = new RPC({ URL: providerURL });
    this.common = new Common({
      chain,
      // hardfork: Hardfork.ArrowGlacier,
    });
    const _blockNumber = BigInt(blockNumber);
    this.latestBlockNumber = _blockNumber;
    this.blockHashes[bigIntToHex(_blockNumber)] = blockHash;
  }

  update(blockHash: Bytes32, blockNumber: bigint) {
    const blockNumberHex = bigIntToHex(blockNumber);
    if (
      blockNumberHex in this.blockHashes &&
      this.blockHashes[blockNumberHex] !== blockHash
    ) {
      console.log(
        'Overriding an existing verified blockhash. Possibly the chain had a reorg',
      );
    }
    const latestBlockNumber = this.latestBlockNumber;
    this.latestBlockNumber = blockNumber;
    this.blockHashes[blockNumberHex] = blockHash;
    if (blockNumber > latestBlockNumber) {
      for (let b = latestBlockNumber + BigInt(1); b <= blockNumber; b++) {
        const bHex = bigIntToHex(b);
        if (bHex in this.blockPromises) {
          this.blockPromises[bHex].resolve();
        }
      }
    }
  }

  async getBalance(addressHex: AddressHex, blockOpt: BlockOpt) {
    const header = await this.getBlockHeader(blockOpt);
    const address = Address.fromString(addressHex);
    const { result: proof, success } = await this.rpc.request({
      method: 'eth_getProof',
      params: [addressHex, [], bigIntToHex(header.number)],
    });
    if (!success) {
      throw {
        error: INTERNAL_ERROR,
        message: `RPC request failed`,
      };
    }
    const isAccountCorrect = await this.verifyProof(
      address,
      [],
      header.stateRoot,
      proof,
    );
    if (!isAccountCorrect) {
      throw {
        error: INTERNAL_ERROR,
        message: `invalid account proof provided by the RPC`,
      };
    }

    return bigIntToHex(proof.balance);
  }

  blockNumber(): HexString {
    return bigIntToHex(this.latestBlockNumber);
  }

  chainId(): HexString {
    return bigIntToHex(this.common.chainId());
  }

  async getCode(
    addressHex: AddressHex,
    blockOpt: BlockOpt,
  ): Promise<HexString> {
    const header = await this.getBlockHeader(blockOpt);
    const res = await this.rpc.requestBatch([
      {
        method: 'eth_getProof',
        params: [addressHex, [], bigIntToHex(header.number)],
      },
      {
        method: 'eth_getCode',
        params: [addressHex, bigIntToHex(header.number)],
      },
    ]);

    if (res.some(r => !r.success)) {
      throw {
        error: INTERNAL_ERROR,
        message: `RPC request failed`,
      };
    }
    const [accountProof, code] = [res[0].result, res[1].result];

    const address = Address.fromString(addressHex);
    const isAccountCorrect = await this.verifyProof(
      address,
      [],
      header.stateRoot,
      accountProof,
    );
    if (!isAccountCorrect) {
      throw {
        error: INTERNAL_ERROR,
        message: `invalid account proof provided by the RPC`,
      };
    }

    const isCodeCorrect = await this.verifyCodeHash(
      code,
      accountProof.codeHash,
    );
    if (!isCodeCorrect) {
      throw {
        error: INTERNAL_ERROR,
        message: `code privided by the RPC doesn't match the account's codeHash`,
      };
    }

    return code;
  }

  async getTransactionCount(
    addressHex: AddressHex,
    blockOpt: BlockOpt,
  ): Promise<HexString> {
    const header = await this.getBlockHeader(blockOpt);
    const address = Address.fromString(addressHex);
    const { result: proof, success } = await this.rpc.request({
      method: 'eth_getProof',
      params: [addressHex, [], bigIntToHex(header.number)],
    });
    if (!success) {
      throw {
        error: INTERNAL_ERROR,
        message: `RPC request failed`,
      };
    }

    const isAccountCorrect = await this.verifyProof(
      address,
      [],
      header.stateRoot,
      proof,
    );
    if (!isAccountCorrect) {
      throw {
        error: INTERNAL_ERROR,
        message: `invalid account proof provided by the RPC`,
      };
    }

    return bigIntToHex(proof.nonce.toString());
  }

  async call(transaction: RPCTx, blockOpt: BlockOpt) {
    try {
      this.validateTx(transaction);
    } catch (e) {
      throw {
        code: INVALID_PARAMS,
        message: e.message,
      };
    }
    const header = await this.getBlockHeader(blockOpt);
    const vm = await this.getVM(transaction, header);
    const {
      from,
      to,
      gas: gasLimit,
      gasPrice,
      maxPriorityFeePerGas,
      value,
      data,
    } = transaction;
    try {
      const runCallOpts = {
        caller: from ? Address.fromString(from) : undefined,
        to: to ? Address.fromString(to) : undefined,
        gasLimit: toType(gasLimit, TypeOutput.BigInt),
        gasPrice: toType(gasPrice || maxPriorityFeePerGas, TypeOutput.BigInt),
        value: toType(value, TypeOutput.BigInt),
        data: data ? toBuffer(data) : undefined,
        block: { header },
      };
      const { execResult } = await vm.evm.runCall(runCallOpts);
      return bufferToHex(execResult.returnValue);
    } catch (error: any) {
      throw {
        code: INTERNAL_ERROR,
        message: error.message.toString(),
      };
    }
  }

  async estimateGas(transaction: RPCTx, blockOpt: BlockOpt = 'latest') {
    try {
      this.validateTx(transaction);
    } catch (e) {
      throw {
        code: INVALID_PARAMS,
        message: e.message,
      };
    }
    const header = await this.getBlockHeader(blockOpt);

    if (transaction.gas == undefined) {
      // If no gas limit is specified use the last block gas limit as an upper bound.
      transaction.gas = bigIntToHex(header.gasLimit);
    }

    const txType = BigInt(
      transaction.maxFeePerGas || transaction.maxPriorityFeePerGas
        ? 2
        : transaction.accessList
        ? 1
        : 0,
    );
    if (txType == BigInt(2)) {
      transaction.maxFeePerGas =
        transaction.maxFeePerGas || bigIntToHex(header.baseFeePerGas!);
    } else {
      if (
        transaction.gasPrice == undefined ||
        BigInt(transaction.gasPrice) === BigInt(0)
      ) {
        transaction.gasPrice = bigIntToHex(header.baseFeePerGas!);
      }
    }

    const txData = {
      ...transaction,
      type: bigIntToHex(txType),
      gasLimit: transaction.gas,
    };
    const tx = TransactionFactory.fromTxData(txData, {
      common: this.common,
      freeze: false,
    });

    const vm = await this.getVM(transaction, header);

    // set from address
    const from = transaction.from
      ? Address.fromString(transaction.from)
      : Address.zero();
    tx.getSenderAddress = () => {
      return from;
    };

    try {
      const { totalGasSpent } = await vm.runTx({
        tx,
        skipNonce: true,
        skipBalance: true,
        skipBlockGasLimitValidation: true,
        block: { header } as any,
      });
      return bigIntToHex(totalGasSpent);
    } catch (error: any) {
      throw {
        code: INTERNAL_ERROR,
        message: error.message.toString(),
      };
    }
  }

  async getBlockByHash(blockHash: Bytes32, includeTransactions: boolean) {
    const header = await this.getBlockHeaderByHash(blockHash);
    const block = await this.getBlock(header);
    // TODO: fix total difficulty(TD), TD is not included in the header
    // and there is no way to verify TD
    return toJSONRPCBlock(block, BigInt(0), [], includeTransactions);
  }

  async getBlockByNumber(blockOpt: BlockOpt, includeTransactions: boolean) {
    const header = await this.getBlockHeader(blockOpt);
    const block = await this.getBlock(header);
    // TODO: fix total difficulty(TD), TD is not included in the header
    // and there is no way to verify TD
    return toJSONRPCBlock(block, BigInt(0), [], includeTransactions);
  }

  async sendRawTransaction(signedTx: string): Promise<string> {
    // TODO: brodcast tx directly to the mem pool?
    const { success } = await this.rpc.request({
      method: 'eth_sendRawTransaction',
      params: [signedTx],
    });

    if (!success) {
      throw {
        error: INTERNAL_ERROR,
        message: `RPC request failed`,
      };
    }

    const tx = TransactionFactory.fromSerializedData(toBuffer(signedTx), {
      common: this.common,
    });
    return bufferToHex(tx.hash());
  }

  async getTransactionReceipt(txHash: Bytes32): Promise<JSONRPCReceipt | null> {
    const { result: receipt, success } = await this.rpc.request({
      method: 'eth_getTransactionReceipt',
      params: [txHash],
    });
    if (!(success && receipt)) {
      return null;
    }
    const header = await this.getBlockHeader(receipt.blockNumber);
    const block = await this.getBlock(header);
    const index = block.transactions.findIndex(
      tx => bufferToHex(tx.hash()) === txHash.toLowerCase(),
    );
    if (index === -1) {
      throw {
        code: INTERNAL_ERROR,
        message: 'the recipt provided by the RPC is invalid',
      };
    }
    const tx = block.transactions[index];

    return {
      transactionHash: txHash,
      transactionIndex: bigIntToHex(index),
      blockHash: bufferToHex(block.hash()),
      blockNumber: bigIntToHex(block.header.number),
      from: tx.getSenderAddress().toString(),
      to: tx.to?.toString() ?? null,
      // TODO: to verify the params below download all the tx recipts
      // of the block, compute the recipt root and verify the recipt
      // root matches that in the blockHeader
      cumulativeGasUsed: '0x0',
      effectiveGasPrice: '0x0',
      gasUsed: '0x0',
      contractAddress: null,
      logs: [],
      logsBloom: '0x0',
      status: BigInt(receipt.status) ? '0x1' : '0x0', // unverified!!
    };
  }

  private validateTx(tx: RPCTx) {
    if (tx.gasPrice !== undefined && tx.maxFeePerGas !== undefined) {
      throw new Error('Cannot send both gasPrice and maxFeePerGas params');
    }

    if (tx.gasPrice !== undefined && tx.maxPriorityFeePerGas !== undefined) {
      throw new Error('Cannot send both gasPrice and maxPriorityFeePerGas');
    }

    if (
      tx.maxFeePerGas !== undefined &&
      tx.maxPriorityFeePerGas !== undefined &&
      BigInt(tx.maxPriorityFeePerGas) > BigInt(tx.maxFeePerGas)
    ) {
      throw new Error(
        `maxPriorityFeePerGas (${tx.maxPriorityFeePerGas.toString()}) is bigger than maxFeePerGas (${tx.maxFeePerGas.toString()})`,
      );
    }
  }

  private async getBlock(header: BlockHeader) {
    const { result: blockInfo, success } = await this.rpc.request({
      method: 'eth_getBlockByNumber',
      params: [bigIntToHex(header.number), true],
    });

    if (!success) {
      throw {
        error: INTERNAL_ERROR,
        message: `RPC request failed`,
      };
    }
    // TODO: add support for uncle headers; First fetch all the uncles
    // add it to the blockData, verify the uncles and use it
    const blockData = blockDataFromWeb3Response(blockInfo);
    const block = Block.fromBlockData(blockData, { common: this.common });

    if (!block.header.hash().equals(header.hash())) {
      throw {
        error: INTERNAL_ERROR,
        message: `BN(${header.number}): blockhash doest match the blockData provided by the RPC`,
      };
    }

    if (!(await block.validateTransactionsTrie())) {
      throw {
        error: INTERNAL_ERROR,
        message: `BN(${header.number}): transactionTree doesn't match the transactions provided by the RPC`,
      };
    }

    return block;
  }

  private async getBlockHeader(blockOpt: BlockOpt): Promise<BlockHeader> {
    const blockNumber = this.getBlockNumberByBlockOpt(blockOpt);
    await this.waitForBlockNumber(blockNumber);
    const blockHash = await this.getBlockHash(blockNumber);
    return this.getBlockHeaderByHash(blockHash);
  }

  private async waitForBlockNumber(blockNumber: bigint) {
    if (blockNumber <= this.latestBlockNumber) return;
    console.log(`waiting for blockNumber ${blockNumber}`);
    const blockNumberHex = bigIntToHex(blockNumber);
    if (!(blockNumberHex in this.blockPromises)) {
      let r: () => void = () => {};
      const p = new Promise<void>(resolve => {
        r = resolve;
      });
      this.blockPromises[blockNumberHex] = {
        promise: p,
        resolve: r,
      };
    }
    return this.blockPromises[blockNumberHex].promise;
  }

  private getBlockNumberByBlockOpt(blockOpt: BlockOpt): bigint {
    // TODO: add support for blockOpts below
    if (
      typeof blockOpt === 'string' &&
      ['pending', 'earliest', 'finalized', 'safe'].includes(blockOpt)
    ) {
      throw {
        code: INVALID_PARAMS,
        message: `"pending" is not yet supported`,
      };
    } else if (blockOpt === 'latest') {
      return this.latestBlockNumber;
    } else {
      const blockNumber = BigInt(blockOpt as any);
      if (blockNumber > this.latestBlockNumber + MAX_BLOCK_FUTURE) {
        throw {
          code: INVALID_PARAMS,
          message: 'specified block is too far in future',
        };
      } else if (blockNumber + MAX_BLOCK_HISTORY < this.latestBlockNumber) {
        throw {
          code: INVALID_PARAMS,
          message: `specified block cannot older that ${MAX_BLOCK_HISTORY}`,
        };
      }
      return blockNumber;
    }
  }

<<<<<<< HEAD
  private constructRequestMethod(
    request: Request,
    callback: (error: Error, data: Response) => void,
  ): Method {
    return this.requestTypeToMethod[request.type](request, callback);
  }

  private async fetchRequests(requests: Request[]) {
    const batch = new this.web3.BatchRequest();
    const promises = requests.map(request => {
      return new Promise<Response>((resolve, reject) => {
        // Type error ignored due to https://github.com/ChainSafe/web3.js/issues/4655
        const method = this.constructRequestMethod(
          request,
          (error: Error, data: Response) => {
            if (error) reject(error);
            resolve(data);
          },
        );
        batch.add(method);
      });
    });
    batch.execute();
    return Promise.all(promises);
  }

  private async fetchRequestsInBatches(
    requests: Request[],
    batchSize: number,
  ): Promise<Response[]> {
    const batchedRequests = _.chunk(requests, batchSize);
    // const tasks = batchedRequests.map(requestBatch =>
    //   this.fetchRequests(requestBatch),
    // );
    // return flatten((await async.parallelLimit(tasks, RPC_PARALLEL_LIMIT)) as any);
    const results: Response[] = [];
    for (const requestBatch of batchedRequests) {
      const res = await this.fetchRequests(requestBatch);
      results.push(...res);
    }
    return results;
  }

  private async getVMCopy(): Promise<VM> {
    if(this.vm === null) {
      const blockchain = await Blockchain.create({ common: this.common });
      // path the blockchain to return the correct blockhash
      (blockchain as any).getBlock = async (blockId: number) => {
        const _hash = toBuffer(await this.getBlockHash(BigInt(blockId)));
        return {
          hash: () => _hash,
        };
      };
      this.vm = await VM.create({ common: this.common, blockchain });
    }
    return await this.vm!.copy();
  }

=======
>>>>>>> e54263e2
  private async getVM(tx: RPCTx, header: BlockHeader): Promise<VM> {
    // forcefully set gasPrice to 0 to avoid not enough balance error
    const _tx = {
      to: tx.to,
      from: tx.from ? tx.from : ZERO_ADDR,
      data: tx.data,
      value: tx.value,
      gasPrice: '0x0',
      gas: tx.gas ? tx.gas : bigIntToHex(header.gasLimit!),
    };
    const { result, success } = await this.rpc.request({
      method: 'eth_createAccessList',
      params: [_tx, bigIntToHex(header.number)],
    });

    if (!success) {
      throw {
        error: INTERNAL_ERROR,
        message: `RPC request failed`,
      };
    }

    const accessList = result.accessList as AccessList;
    accessList.push({ address: _tx.from, storageKeys: [] });
    if (_tx.to && !accessList.some(a => a.address.toLowerCase() === _tx.to)) {
      accessList.push({ address: _tx.to, storageKeys: [] });
    }

    const vm = await this.getVMCopy();
    await vm.stateManager.checkpoint();

    const requests = accessList
      .map(access => {
        return [
          {
            method: 'eth_getProof',
            params: [
              access.address,
              access.storageKeys,
              bigIntToHex(header.number),
            ],
          },
          {
            method: 'eth_getCode',
            params: [access.address, bigIntToHex(header.number)],
          },
        ];
      })
      .flat();
    const rawResponse = await this.rpc.requestBatch(requests);
    if (rawResponse.some(r => !r.success)) {
      throw {
        error: INTERNAL_ERROR,
        message: `RPC request failed`,
      };
    }
    const responses = _.chunk(
      rawResponse.map(r => r.result),
      2,
    ) as [AccountResponse, CodeResponse][];

    for (let i = 0; i < accessList.length; i++) {
      const { address: addressHex, storageKeys } = accessList[i];
      const [accountProof, code] = responses[i];
      const {
        nonce,
        balance,
        codeHash,
        storageProof: storageAccesses,
      } = accountProof;
      const address = Address.fromString(addressHex);

      const isAccountCorrect = await this.verifyProof(
        address,
        storageKeys,
        header.stateRoot,
        accountProof,
      );
      if (!isAccountCorrect) {
        throw {
          error: INTERNAL_ERROR,
          message: `invalid account proof provided by the RPC`,
        };
      }

      const isCodeCorrect = await this.verifyCodeHash(code, codeHash);
      if (!isCodeCorrect) {
        throw {
          error: INTERNAL_ERROR,
          message: `code privided by the RPC doesn't match the account's codeHash`,
        };
      }

      const account = Account.fromAccountData({
        nonce: BigInt(nonce),
        balance: BigInt(balance),
        codeHash,
      });

      await vm.stateManager.putAccount(address, account);

      for (let storageAccess of storageAccesses) {
        await vm.stateManager.putContractStorage(
          address,
          setLengthLeft(toBuffer(storageAccess.key), 32),
          setLengthLeft(toBuffer(storageAccess.value), 32),
        );
      }

      if (code !== '0x')
        await vm.stateManager.putContractCode(address, toBuffer(code));
    }
    await vm.stateManager.commit();
    return vm;
  }

  private async getBlockHash(blockNumber: bigint) {
    if (blockNumber > this.latestBlockNumber)
      throw new Error('cannot return blockhash for a blocknumber in future');
    // TODO: fetch the blockHeader is batched request
    let lastVerifiedBlockNumber = this.latestBlockNumber;
    while (lastVerifiedBlockNumber > blockNumber) {
      const hash = this.blockHashes[bigIntToHex(lastVerifiedBlockNumber)];
      const header = await this.getBlockHeaderByHash(hash);
      lastVerifiedBlockNumber--;
      const parentBlockHash = bufferToHex(header.parentHash);
      const parentBlockNumberHex = bigIntToHex(lastVerifiedBlockNumber);
      if (
        parentBlockNumberHex in this.blockHashes &&
        this.blockHashes[parentBlockNumberHex] !== parentBlockHash
      ) {
        console.log(
          'Overriding an existing verified blockhash. Possibly the chain had a reorg',
        );
      }
      this.blockHashes[parentBlockNumberHex] = parentBlockHash;
    }

    return this.blockHashes[bigIntToHex(blockNumber)];
  }

  private async getBlockHeaderByHash(blockHash: Bytes32) {
    if (!this.blockHeaders[blockHash]) {
      const { result: blockInfo, success } = await this.rpc.request({
        method: 'eth_getBlockByHash',
        params: [blockHash, true],
      });

      if (!success) {
        throw {
          error: INTERNAL_ERROR,
          message: `RPC request failed`,
        };
      }

      const headerData = headerDataFromWeb3Response(blockInfo);
      const header = BlockHeader.fromHeaderData(headerData);

      if (!header.hash().equals(toBuffer(blockHash))) {
        throw {
          error: INTERNAL_ERROR,
          message: `blockhash doesn't match the blockInfo provided by the RPC`,
        };
      }
      this.blockHeaders[blockHash] = header;
    }
    return this.blockHeaders[blockHash];
  }

  private verifyCodeHash(code: Bytes, codeHash: Bytes32): boolean {
    return (
      (code === '0x' && codeHash === '0x' + KECCAK256_NULL_S) ||
      Web3.utils.keccak256(code) === codeHash
    );
  }

  private async verifyProof(
    address: Address,
    storageKeys: Bytes32[],
    stateRoot: Buffer,
    proof: GetProof,
  ): Promise<boolean> {
    const trie = new Trie();
    const key = Web3.utils.keccak256(address.toString());
    const expectedAccountRLP = await trie.verifyProof(
      stateRoot,
      toBuffer(key),
      proof.accountProof.map(a => toBuffer(a)),
    );
    const account = Account.fromAccountData({
      nonce: BigInt(proof.nonce),
      balance: BigInt(proof.balance),
      storageRoot: proof.storageHash,
      codeHash: proof.codeHash,
    });
    const isAccountValid = account
      .serialize()
      .equals(expectedAccountRLP ? expectedAccountRLP : emptyAccountSerialize);
    if (!isAccountValid) return false;

    for (let i = 0; i < storageKeys.length; i++) {
      const sp = proof.storageProof[i];
      const key = Web3.utils.keccak256(
        bufferToHex(setLengthLeft(toBuffer(storageKeys[i]), 32)),
      );
      const expectedStorageRLP = await trie.verifyProof(
        toBuffer(proof.storageHash),
        toBuffer(key),
        sp.proof.map(a => toBuffer(a)),
      );
      const isStorageValid =
        (!expectedStorageRLP && sp.value === '0x0') ||
        (!!expectedStorageRLP &&
          expectedStorageRLP.equals(rlp.encode(sp.value)));
      if (!isStorageValid) return false;
    }

    return true;
  }
}<|MERGE_RESOLUTION|>--- conflicted
+++ resolved
@@ -54,11 +54,8 @@
 // should throw error
 export class VerifyingProvider {
   common: Common;
-<<<<<<< HEAD
   vm: VM | null = null;
-=======
   rpc: RPC;
->>>>>>> e54263e2
 
   private blockHashes: { [blockNumberHex: string]: Bytes32 } = {};
   private blockPromises: {
@@ -524,50 +521,6 @@
     }
   }
 
-<<<<<<< HEAD
-  private constructRequestMethod(
-    request: Request,
-    callback: (error: Error, data: Response) => void,
-  ): Method {
-    return this.requestTypeToMethod[request.type](request, callback);
-  }
-
-  private async fetchRequests(requests: Request[]) {
-    const batch = new this.web3.BatchRequest();
-    const promises = requests.map(request => {
-      return new Promise<Response>((resolve, reject) => {
-        // Type error ignored due to https://github.com/ChainSafe/web3.js/issues/4655
-        const method = this.constructRequestMethod(
-          request,
-          (error: Error, data: Response) => {
-            if (error) reject(error);
-            resolve(data);
-          },
-        );
-        batch.add(method);
-      });
-    });
-    batch.execute();
-    return Promise.all(promises);
-  }
-
-  private async fetchRequestsInBatches(
-    requests: Request[],
-    batchSize: number,
-  ): Promise<Response[]> {
-    const batchedRequests = _.chunk(requests, batchSize);
-    // const tasks = batchedRequests.map(requestBatch =>
-    //   this.fetchRequests(requestBatch),
-    // );
-    // return flatten((await async.parallelLimit(tasks, RPC_PARALLEL_LIMIT)) as any);
-    const results: Response[] = [];
-    for (const requestBatch of batchedRequests) {
-      const res = await this.fetchRequests(requestBatch);
-      results.push(...res);
-    }
-    return results;
-  }
-
   private async getVMCopy(): Promise<VM> {
     if(this.vm === null) {
       const blockchain = await Blockchain.create({ common: this.common });
@@ -583,8 +536,6 @@
     return await this.vm!.copy();
   }
 
-=======
->>>>>>> e54263e2
   private async getVM(tx: RPCTx, header: BlockHeader): Promise<VM> {
     // forcefully set gasPrice to 0 to avoid not enough balance error
     const _tx = {
