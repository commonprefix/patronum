--- conflicted
+++ resolved
@@ -30,7 +30,6 @@
   AccessList,
   GetProof,
 } from './types';
-<<<<<<< HEAD
 import { InternalError, InvalidParamsError } from './errors';
 import {
   ZERO_ADDR,
@@ -42,10 +41,6 @@
   blockDataFromWeb3Response,
   toJSONRPCBlock,
 } from './utils';
-=======
-import { ZERO_ADDR, MAX_BLOCK_HISTORY, INTERNAL_ERROR, INVALID_PARAMS, MAX_BLOCK_FUTURE } from './constants';
-import { headerDataFromWeb3Response, blockDataFromWeb3Response, toJSONRPCBlock } from './utils';
->>>>>>> 6069a0e4
 import { RPC } from './rpc';
 
 const bigIntToHex = (n: string | bigint | number): string => '0x' + BigInt(n).toString(16);
@@ -151,15 +146,7 @@
       throw new InternalError(`invalid account proof provided by the RPC`)
     }
 
-<<<<<<< HEAD
-    const isCodeCorrect = await this.verifyCodeHash(
-      code,
-      accountProof.codeHash,
-    );
-
-=======
     const isCodeCorrect = await this.verifyCodeHash(code, accountProof.codeHash);
->>>>>>> 6069a0e4
     if (!isCodeCorrect) {
       throw new InternalError(`code privided by the RPC doesn't match the account's codeHash`)
     }
@@ -410,19 +397,11 @@
 
   private getBlockNumberByBlockOpt(blockOpt: BlockOpt): bigint {
     // TODO: add support for blockOpts below
-<<<<<<< HEAD
     if (
       typeof blockOpt === 'string' &&
       ['pending', 'earliest', 'finalized', 'safe'].includes(blockOpt)
     ) {
-      throw new InvalidParamsError(`"pending" is not yet supported`)
-=======
-    if (typeof blockOpt === 'string' && ['pending', 'earliest', 'finalized', 'safe'].includes(blockOpt)) {
-      throw {
-        code: INVALID_PARAMS,
-        message: `"pending" is not yet supported`,
-      };
->>>>>>> 6069a0e4
+      throw new InvalidParamsError(`"pending" is not yet supported`);
     } else if (blockOpt === 'latest') {
       return this.latestBlockNumber;
     } else {
